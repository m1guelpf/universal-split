# Universal Split

> A contract that splits any token it receives between all humans

A smart contract that allows any human to register itself as a claimer (using [World ID](https://id.worldcoin.org)), and can receive ERC-20 transfers. The received tokens are then split between all of the registered claimers.

## Technology

To make sure each human can only register one receiver account, we use Worldcoin's World ID protocol, which uses [the Semaphore library](http://semaphore.appliedzkp.org) to manage identity groups and verify zero-knowledge proofs.

## Usage

Since only members of a group can claim the airdrop, you'll need to add some entries to your Semaphore group first. End-users will need to generate an identity commitment (which can be done through the [@zk-kit/identity](https://github.com/appliedzkp/zk-kit/tree/main/packages/identity) or [semaphore-rs](https://github.com/worldcoin/semaphore-rs) SDKs). Once they have one, you can add it to the group by calling `Semaphore.addMember(YOUR_GROUP_ID, IDENTITY_COMMITMENT)`.

Once users have identities included on the configured group, they should generate a nullifier hash and a proof for it (which can be done through the [@zk-kit/protocols](https://github.com/appliedzkp/zk-kit/tree/main/packages/protocols) or [semaphore-rs](https://github.com/worldcoin/semaphore-rs) SDKs, using the address who will receive the tokens as the signal). Once they have both, they can register as claimers calling `WLDSplit.register(RECEIVER_ADDRESS, SEMAPHORE_ROOT, NULLIFIER_HASH, SOLIDITY_ENCODED_PROOF)`.

After registering, anyone can call the claim function specified a registered wallet and the address of a token the contract holds to receive their proportional share, like so `WLDSplit.claim(RECEIVER_ADDRESS, TOKEN_ADDRESS)`. A `getOutstandingFor` view function is also provided for convenience.

## Deployment

First, you'll need a contract that adheres to the [ISemaphore](https://github.com/worldcoin/world-id-example-airdrop/blob/main/src/interfaces/ISemaphore.sol) interface to manage the zero-knowledge groups. If you don't have any special requirements, you can use [this one](https://github.com/worldcoin/world-id-example-airdrop/blob/main/src/Semaphore.sol). Next, you'll need to create a Semaphore group (`Semaphore.createGroup(YOUR_GROUP_ID, 20, 0)` should do the trick). Finally, deploy the `SemaphoreAirdrop` contract with the Semaphore contract address, and the group id.

## Usage with Worldcoin

<<<<<<< HEAD
Right now, Worldcoin maintains a staging Semaphore instance instance (for use with our [mock app](https://mock-app.id.worldcoin.org) and its faucet) on Polygon Mainnet. The address is `0x330C8452C879506f313D1565702560435b0fee4C`, and the group ID is `1`. A production instance will be deployed soon.
=======
Right now, Wouldcoin maintains a staging Semaphore instance instance (for use with our [mock app](https://mock-app.id.worldcoin.org) and its faucet) on Polygon Mumbai. The address is `0x330C8452C879506f313D1565702560435b0fee4C`, and the group ID is `1`. A production instance will be deployed soon.
>>>>>>> 979df990

## Development

This repository uses the [Foundry](https://github.com/gakonst/foundry) smart contract toolkit. You can download the Foundry installer by running `curl -L https://foundry.paradigm.xyz | bash`, and then install the latest version by running `foundryup` on a new terminal window (additional instructions are available [on the Foundry repo](https://github.com/gakonst/foundry#installation)). You'll also need [Node.js](https://nodejs.org) if you're planning to run the automated tests.

Once you have everything installed, you can run `make` from the base directory to install all dependencies, build the smart contracts, and configure the Poseidon Solidity library.

## License

This project is open-sourced software licensed under the MIT license. See the [License file](LICENSE) for more information.<|MERGE_RESOLUTION|>--- conflicted
+++ resolved
@@ -22,11 +22,7 @@
 
 ## Usage with Worldcoin
 
-<<<<<<< HEAD
-Right now, Worldcoin maintains a staging Semaphore instance instance (for use with our [mock app](https://mock-app.id.worldcoin.org) and its faucet) on Polygon Mainnet. The address is `0x330C8452C879506f313D1565702560435b0fee4C`, and the group ID is `1`. A production instance will be deployed soon.
-=======
-Right now, Wouldcoin maintains a staging Semaphore instance instance (for use with our [mock app](https://mock-app.id.worldcoin.org) and its faucet) on Polygon Mumbai. The address is `0x330C8452C879506f313D1565702560435b0fee4C`, and the group ID is `1`. A production instance will be deployed soon.
->>>>>>> 979df990
+Right now, Worldcoin maintains a staging Semaphore instance instance (for use with our [mock app](https://mock-app.id.worldcoin.org) and its faucet) on Polygon Mumbai. The address is `0x330C8452C879506f313D1565702560435b0fee4C`, and the group ID is `1`. A production instance will be deployed soon.
 
 ## Development
 
